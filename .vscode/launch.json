--- conflicted
+++ resolved
@@ -12,12 +12,8 @@
           "program": "${workspaceFolder}/node_modules/jest/bin/jest.js",
           "args": [
               "--colors",
-<<<<<<< HEAD
               "--runInBand",
-              "${workspaceFolder}/packages/eslint-plugin/tests/rules/${fileBasenameNoExtension}"
-=======
-              "tests/lib/rules/${fileBasename}"
->>>>>>> c1abae9c
+              "tests/rules/${fileBasenameNoExtension}"
           ],
           "console": "integratedTerminal",
           "internalConsoleOptions": "neverOpen"
